/*
 * Licensed to the Apache Software Foundation (ASF) under one or more
 * contributor license agreements.  See the NOTICE file distributed with
 * this work for additional information regarding copyright ownership.
 * The ASF licenses this file to You under the Apache License, Version 2.0
 * (the "License"); you may not use this file except in compliance with
 * the License.  You may obtain a copy of the License at
 *
 *    http://www.apache.org/licenses/LICENSE-2.0
 *
 * Unless required by applicable law or agreed to in writing, software
 * distributed under the License is distributed on an "AS IS" BASIS,
 * WITHOUT WARRANTIES OR CONDITIONS OF ANY KIND, either express or implied.
 * See the License for the specific language governing permissions and
 * limitations under the License.
 */

package org.apache.livy

import java.io.File
import java.lang.{Boolean => JBoolean, Long => JLong}
import java.util.{Map => JMap}

import scala.collection.JavaConverters._

import org.apache.hadoop.conf.Configuration

import org.apache.livy.client.common.ClientConf
import org.apache.livy.client.common.ClientConf.ConfEntry
import org.apache.livy.client.common.ClientConf.DeprecatedConf

object LivyConf {

  case class Entry(override val key: String, override val dflt: AnyRef) extends ConfEntry

  object Entry {
    def apply(key: String, dflt: Boolean): Entry = Entry(key, dflt: JBoolean)
    def apply(key: String, dflt: Int): Entry = Entry(key, dflt: Integer)
    def apply(key: String, dflt: Long): Entry = Entry(key, dflt: JLong)
  }

  val TEST_MODE = ClientConf.TEST_MODE

  val SPARK_HOME = Entry("livy.server.spark-home", null)
  val LIVY_SPARK_MASTER = Entry("livy.spark.master", "local")
  val LIVY_SPARK_DEPLOY_MODE = Entry("livy.spark.deploy-mode", null)

  // Two configurations to specify Spark and related Scala version. These are internal
  // configurations will be set by LivyServer and used in session creation. It is not required to
  // set usually unless running with unofficial Spark + Scala combinations.
  val LIVY_SPARK_SCALA_VERSION = Entry("livy.spark.scala-version", null)
  val LIVY_SPARK_VERSION = Entry("livy.spark.version", null)

  val SESSION_STAGING_DIR = Entry("livy.session.staging-dir", null)
  val FILE_UPLOAD_MAX_SIZE = Entry("livy.file.upload.max.size", 100L * 1024 * 1024)
  val LOCAL_FS_WHITELIST = Entry("livy.file.local-dir-whitelist", null)
  val ENABLE_HIVE_CONTEXT = Entry("livy.repl.enable-hive-context", false)

  val ENVIRONMENT = Entry("livy.environment", "production")

  val SERVER_HOST = Entry("livy.server.host", "0.0.0.0")
  val SERVER_PORT = Entry("livy.server.port", 8998)
  val SERVER_BASE_PATH = Entry("livy.ui.basePath", "")

  val UI_ENABLED = Entry("livy.ui.enabled", true)

  val REQUEST_HEADER_SIZE = Entry("livy.server.request-header.size", 131072)
  val RESPONSE_HEADER_SIZE = Entry("livy.server.response-header.size", 131072)

  val CSRF_PROTECTION = Entry("livy.server.csrf-protection.enabled", false)

  val IMPERSONATION_ENABLED = Entry("livy.impersonation.enabled", false)
  val SUPERUSERS = Entry("livy.superusers", null)

  val ACCESS_CONTROL_ENABLED = Entry("livy.server.access-control.enabled", false)
  // Allowed users to access Livy, by default any user is allowed to access Livy. If user want to
  // limit who could access Livy, user should list all the permitted users with comma
  // separated.
  val ACCESS_CONTROL_ALLOWED_USERS = Entry("livy.server.access-control.allowed-users", "*")
  val ACCESS_CONTROL_MODIFY_USERS = Entry("livy.server.access-control.modify-users", null)
  val ACCESS_CONTROL_VIEW_USERS = Entry("livy.server.access-control.view-users", null)

  val SSL_KEYSTORE = Entry("livy.keystore", null)
  val SSL_KEYSTORE_PASSWORD = Entry("livy.keystore.password", null)
  val SSL_KEY_PASSWORD = Entry("livy.key-password", null)

  val HADOOP_CREDENTIAL_PROVIDER_PATH = Entry("livy.hadoop.security.credential.provider.path", null)

  val AUTH_TYPE = Entry("livy.server.auth.type", null)
  val AUTH_KERBEROS_PRINCIPAL = Entry("livy.server.auth.kerberos.principal", null)
  val AUTH_KERBEROS_KEYTAB = Entry("livy.server.auth.kerberos.keytab", null)
  val AUTH_KERBEROS_NAME_RULES = Entry("livy.server.auth.kerberos.name-rules", "DEFAULT")

  val HEARTBEAT_WATCHDOG_INTERVAL = Entry("livy.server.heartbeat-watchdog.interval", "1m")

  val LAUNCH_KERBEROS_PRINCIPAL = Entry("livy.server.launch.kerberos.principal", null)
  val LAUNCH_KERBEROS_KEYTAB = Entry("livy.server.launch.kerberos.keytab", null)
  val LAUNCH_KERBEROS_REFRESH_INTERVAL = Entry("livy.server.launch.kerberos.refresh-interval", "1h")
  val KINIT_FAIL_THRESHOLD = Entry("livy.server.launch.kerberos.kinit-fail-threshold", 5)

  // Thrift configurations
  val THRIFT_SERVER_ENABLED = Entry("livy.server.thrift.enabled", false)
  val THRIFT_INCR_COLLECT_ENABLED = Entry("livy.server.thrift.incrementalCollect", false)
  val THRIFT_SESSION_CREATION_TIMEOUT = Entry("livy.server.thrift.session.creationTimeout", "10m")
<<<<<<< HEAD
  val THRIFT_SERVER_JAR_LOCATION = Entry("livy.server.thrift.jarLocation", null)
  // The following configs are the same present in Hive
  val THRIFT_RESULTSET_DEFAULT_FETCH_SIZE =
    Entry("livy.server.thrift.resultset.default.fetch.size", 1000)
  val THRIFT_TRANSPORT_MODE = Entry("livy.server.thrift.transport.mode", "binary")
  val THRIFT_SERVER_PORT = Entry("livy.server.thrift.port", 10090)
  val THRIFT_LONG_POLLING_TIMEOUT = Entry("livy.server.thrift.long.polling.timeout", "5000ms")
  val THRIFT_LIMIT_CONNECTIONS_PER_USER = Entry("livy.server.thrift.limit.connections.per.user", 0)
  val THRIFT_LIMIT_CONNECTIONS_PER_IPADDRESS =
    Entry("livy.server.thrift.limit.connections.per.ipaddress", 0)
  val THRIFT_LIMIT_CONNECTIONS_PER_USER_IPADDRESS =
    Entry("livy.server.thrift.limit.connections.per.user.ipaddress", 0)
  val THRIFT_SESSION_CHECK_INTERVAL = Entry("livy.server.thrift.session.check.interval", "6h")
  val THRIFT_CLOSE_SESSION_ON_DISCONNECT =
    Entry("livy.server.thrift.close.session.on.disconnect", true)
  val THRIFT_IDLE_SESSION_TIMEOUT = Entry("livy.server.thrift.idle.session.timeout", "7d")
  val THRIFT_IDLE_OPERATION_TIMEOUT = Entry("livy.server.thrift.idle.operation.timeout", "5d")
  val THRIFT_IDLE_SESSION_CHECK_OPERATION =
    Entry("livy.server.thrift.idle.session.check.operation", true)
  val THRIFT_LOG_OPERATION_ENABLED = Entry("livy.server.thrift.logging.operation.enabled", true)
  val THRIFT_ASYNC_EXEC_THREADS = Entry("livy.server.thrift.async.exec.threads", 100)
  val THRIFT_ASYNC_EXEC_SHUTDOWN_TIMEOUT =
    Entry("livy.server.thrift.async.exec.shutdown.timeout", "10s")
  val THRIFT_ASYNC_EXEC_WAIT_QUEUE_SIZE =
    Entry("livy.server.thrift.async.exec.wait.queue.size", 100)
  val THRIFT_ASYNC_EXEC_KEEPALIVE_TIME =
    Entry("livy.server.thrift.async.exec.keepalive.time", "10s")
  val THRIFT_BIND_HOST = Entry("livy.server.thrift.bind.host", null)
  val THRIFT_WORKER_KEEPALIVE_TIME = Entry("livy.server.thrift.worker.keepalive.time", "60s")
  val THRIFT_MIN_WORKER_THREADS = Entry("livy.server.thrift.min.worker.threads", 5)
  val THRIFT_MAX_WORKER_THREADS = Entry("livy.server.thrift.max.worker.threads", 500)
  val THRIFT_RESULTSET_MAX_FETCH_SIZE = Entry("livy.server.thrift.resultset.max.fetch.size", 10000)
  val THRIFT_ALLOW_USER_SUBSTITUTION = Entry("livy.server.thrift.allow.user.substitution", true)
  val THRIFT_AUTHENTICATION = Entry("livy.server.thrift.authentication", "NONE")
  val THRIFT_ENABLE_DOAS = Entry("livy.server.thrift.enable.doAs", true)
  val THRIFT_SSL_PROTOCOL_BLACKLIST =
    Entry("livy.server.thrift.ssl.protocol.blacklist", "SSLv2,SSLv3")
  val THRIFT_USE_SSL = Entry("livy.server.thrift.use.SSL", false)
  val THRIFT_MAX_MESSAGE_SIZE = Entry("livy.server.thrift.max.message.size", 100 * 1024 * 1024)
  val THRIFT_LOGIN_TIMEOUT = Entry("livy.server.thrift.login.timeout", "20s")
  val THRIFT_LOGIN_BEBACKOFF_SLOT_LENGTH =
    Entry("livy.server.thrift.exponential.backoff.slot.length", "100ms")
  val THRIFT_HTTP_REQUEST_HEADER_SIZE =
    Entry("livy.server.thrift.http.request.header.size", 6*1024)
  val THRIFT_HTTP_RESPONSE_HEADER_SIZE =
    Entry("livy.server.thrift.http.response.header.size", 6*1024)
  val THRIFT_HTTP_MAX_IDLE_TIME = Entry("livy.server.thrift.http.max.idle.time", "1800s")
  val THRIFT_XSRF_FILTER_ENABLED = Entry("livy.server.thrift.xsrf.filter.enabled", false)
  val THRIFT_HTTP_PATH = Entry("livy.server.thrift.http.path", "cliservice")
  val THRIFT_HTTP_COMPRESSION_ENABLED = Entry("livy.server.thrift.http.compression.enabled", true)
  val THRIFT_HTTP_COOKIE_AUTH_ENABLED = Entry("livy.server.thrift.http.cookie.auth.enabled", true)
  val THRIFT_HTTP_COOKIE_MAX_AGE = Entry("livy.server.thrift.http.cookie.max.age", "86400s")
  val THRIFT_HTTP_COOKIE_DOMAIN = Entry("livy.server.thrift.http.cookie.domain", null)
  val THRIFT_HTTP_COOKIE_PATH = Entry("livy.server.thrift.http.cookie.path", null)
  val THRIFT_HTTP_COOKIE_IS_HTTPONLY = Entry("livy.server.thrift.http.cookie.is.httponly", true)
  val THRIFT_CUSTOM_AUTHENTICATION_CLASS =
    Entry("livy.server.thrift.custom.authentication.class", null)
  val THRIFT_SASL_QOP = Entry("livy.server.thrift.sasl.qop", "auth")
  val THRIFT_DELEGATION_KEY_UPDATE_INTERVAL =
    Entry("livy.server.thrift.delegation.key.update-interval", "1d")
  val THRIFT_DELEGATION_TOKEN_GC_INTERVAL =
    Entry("livy.server.thrift.delegation.token.gc-interval", "1h")
  val THRIFT_DELEGATION_TOKEN_MAX_LIFETIME =
    Entry("livy.server.thrift.delegation.token.max-lifetime", "7d")
  val THRIFT_DELEGATION_TOKEN_RENEW_INTERVAL =
    Entry("livy.server.thrift.delegation.token.renew-interval", "1d")
=======
>>>>>>> 39fa887c

  /**
   * Recovery mode of Livy. Possible values:
   * off: Default. Turn off recovery. Every time Livy shuts down, it stops and forgets all sessions.
   * recovery: Livy persists session info to the state store. When Livy restarts, it recovers
   *   previous sessions from the state store.
   * Must set livy.server.recovery.state-store and livy.server.recovery.state-store.url to
   * configure the state store.
   */
  val RECOVERY_MODE = Entry("livy.server.recovery.mode", "off")
  /**
   * Where Livy should store state to for recovery. Possible values:
   * <empty>: Default. State store disabled.
   * filesystem: Store state on a file system.
   * zookeeper: Store state in a Zookeeper instance.
   */
  val RECOVERY_STATE_STORE = Entry("livy.server.recovery.state-store", null)
  /**
   * For filesystem state store, the path of the state store directory. Please don't use a
   * filesystem that doesn't support atomic rename (e.g. S3). e.g. file:///tmp/livy or hdfs:///.
   * For zookeeper, the address to the Zookeeper servers. e.g. host1:port1,host2:port2
   */
  val RECOVERY_STATE_STORE_URL = Entry("livy.server.recovery.state-store.url", "")

  // Livy will cache the max no of logs specified. 0 means don't cache the logs.
  val SPARK_LOGS_SIZE = Entry("livy.cache-log.size", 200)

  // If Livy can't find the yarn app within this time, consider it lost.
  val YARN_APP_LOOKUP_TIMEOUT = Entry("livy.server.yarn.app-lookup-timeout", "120s")

  // How often Livy polls YARN to refresh YARN app state.
  val YARN_POLL_INTERVAL = Entry("livy.server.yarn.poll-interval", "5s")

  // Days to keep Livy server request logs.
  val REQUEST_LOG_RETAIN_DAYS = Entry("livy.server.request-log-retain.days", 5)

  // REPL related jars separated with comma.
  val REPL_JARS = Entry("livy.repl.jars", null)
  // RSC related jars separated with comma.
  val RSC_JARS = Entry("livy.rsc.jars", null)

  // How long to check livy session leakage
  val YARN_APP_LEAKAGE_CHECK_TIMEOUT = Entry("livy.server.yarn.app-leakage.check-timeout", "600s")
  // how often to check livy session leakage
  val YARN_APP_LEAKAGE_CHECK_INTERVAL = Entry("livy.server.yarn.app-leakage.check-interval", "60s")

  // Whether session timeout should be checked, by default it will be checked, which means inactive
  // session will be stopped after "livy.server.session.timeout"
  val SESSION_TIMEOUT_CHECK = Entry("livy.server.session.timeout-check", true)
  // How long will an inactive session be gc-ed.
  val SESSION_TIMEOUT = Entry("livy.server.session.timeout", "1h")
  // How long a finished session state will be kept in memory
  val SESSION_STATE_RETAIN_TIME = Entry("livy.server.session.state-retain.sec", "600s")
  // Max creating session in livyServer
  val SESSION_MAX_CREATION = Entry("livy.server.session.max-creation", 100)

  val SPARK_MASTER = "spark.master"
  val SPARK_DEPLOY_MODE = "spark.submit.deployMode"
  val SPARK_JARS = "spark.jars"
  val SPARK_FILES = "spark.files"
  val SPARK_ARCHIVES = "spark.yarn.dist.archives"
  val SPARK_PY_FILES = "spark.submit.pyFiles"

  /**
   * These are Spark configurations that contain lists of files that the user can add to
   * their jobs in one way or another. Livy needs to pre-process these to make sure the
   * user can read them (in case they reference local files), and to provide correct URIs
   * to Spark based on the Livy config.
   *
   * The configuration allows adding new configurations in case we either forget something in
   * the hardcoded list, or new versions of Spark add new configs.
   */
  val SPARK_FILE_LISTS = Entry("livy.spark.file-list-configs", null)

  private val HARDCODED_SPARK_FILE_LISTS = Seq(
    SPARK_JARS,
    SPARK_FILES,
    SPARK_ARCHIVES,
    SPARK_PY_FILES,
    "spark.yarn.archive",
    "spark.yarn.dist.files",
    "spark.yarn.dist.jars",
    "spark.yarn.jar",
    "spark.yarn.jars"
  )

  case class DepConf(
      override val key: String,
      override val version: String,
      override val deprecationMessage: String = "")
    extends DeprecatedConf

  private val configsWithAlternatives: Map[String, DeprecatedConf] = Map[String, DepConf](
    LIVY_SPARK_DEPLOY_MODE.key -> DepConf("livy.spark.deployMode", "0.4"),
    LIVY_SPARK_SCALA_VERSION.key -> DepConf("livy.spark.scalaVersion", "0.4"),
    ENABLE_HIVE_CONTEXT.key -> DepConf("livy.repl.enableHiveContext", "0.4"),
    CSRF_PROTECTION.key -> DepConf("livy.server.csrf_protection.enabled", "0.4"),
    ACCESS_CONTROL_ENABLED.key -> DepConf("livy.server.access_control.enabled", "0.4"),
    AUTH_KERBEROS_NAME_RULES.key -> DepConf("livy.server.auth.kerberos.name_rules", "0.4"),
    LAUNCH_KERBEROS_REFRESH_INTERVAL.key ->
      DepConf("livy.server.launch.kerberos.refresh_interval", "0.4"),
    KINIT_FAIL_THRESHOLD.key -> DepConf("livy.server.launch.kerberos.kinit_fail_threshold", "0.4"),
    YARN_APP_LEAKAGE_CHECK_TIMEOUT.key ->
      DepConf("livy.server.yarn.app-leakage.check_timeout", "0.4"),
    YARN_APP_LEAKAGE_CHECK_INTERVAL.key ->
      DepConf("livy.server.yarn.app-leakage.check_interval", "0.4")
  )

  private val deprecatedConfigs: Map[String, DeprecatedConf] = {
    val configs: Seq[DepConf] = Seq(
      DepConf("livy.server.access_control.users", "0.4")
    )

    Map(configs.map { cfg => (cfg.key -> cfg) }: _*)
  }

}

/**
 *
 * @param loadDefaults whether to also load values from the Java system properties
 */
class LivyConf(loadDefaults: Boolean) extends ClientConf[LivyConf](null) {

  import LivyConf._

  lazy val hadoopConf = new Configuration()
  lazy val localFsWhitelist = configToSeq(LOCAL_FS_WHITELIST).map { path =>
    // Make sure the path ends with a single separator.
    path.stripSuffix("/") + "/"
  }

  lazy val sparkFileLists = HARDCODED_SPARK_FILE_LISTS ++ configToSeq(SPARK_FILE_LISTS)

  /**
   * Create a LivyConf that loads defaults from the system properties and the classpath.
   * @return
   */
  def this() = this(true)

  if (loadDefaults) {
    loadFromMap(sys.props)
  }

  def loadFromFile(name: String): LivyConf = {
    getConfigFile(name)
      .map(Utils.getPropertiesFromFile)
      .foreach(loadFromMap)
    this
  }

  /** Return true if spark master starts with yarn. */
  def isRunningOnYarn(): Boolean = sparkMaster().startsWith("yarn")

  /** Return the spark deploy mode Livy sessions should use. */
  def sparkDeployMode(): Option[String] = Option(get(LIVY_SPARK_DEPLOY_MODE)).filterNot(_.isEmpty)

  /** Return the location of the spark home directory */
  def sparkHome(): Option[String] = Option(get(SPARK_HOME)).orElse(sys.env.get("SPARK_HOME"))

  /** Return the spark master Livy sessions should use. */
  def sparkMaster(): String = get(LIVY_SPARK_MASTER)

  /** Return the path to the spark-submit executable. */
  def sparkSubmit(): String = {
    sparkHome().map { _ + File.separator + "bin" + File.separator + "spark-submit" }.get
  }

  private val configDir: Option[File] = {
    sys.env.get("LIVY_CONF_DIR")
      .orElse(sys.env.get("LIVY_HOME").map(path => s"$path${File.separator}conf"))
      .map(new File(_))
      .filter(_.exists())
  }

  private def getConfigFile(name: String): Option[File] = {
    configDir.map(new File(_, name)).filter(_.exists())
  }

  private def loadFromMap(map: Iterable[(String, String)]): Unit = {
    map.foreach { case (k, v) =>
      if (k.startsWith("livy.")) {
        set(k, v)
      }
    }
  }

  def configToSeq(entry: LivyConf.Entry): Seq[String] = {
    Option(get(entry)).map(_.split("[, ]+").toSeq).getOrElse(Nil)
  }

  override def getConfigsWithAlternatives: JMap[String, DeprecatedConf] = {
    configsWithAlternatives.asJava
  }

  override def getDeprecatedConfigs: JMap[String, DeprecatedConf] = {
    deprecatedConfigs.asJava
  }

}<|MERGE_RESOLUTION|>--- conflicted
+++ resolved
@@ -102,8 +102,6 @@
   val THRIFT_SERVER_ENABLED = Entry("livy.server.thrift.enabled", false)
   val THRIFT_INCR_COLLECT_ENABLED = Entry("livy.server.thrift.incrementalCollect", false)
   val THRIFT_SESSION_CREATION_TIMEOUT = Entry("livy.server.thrift.session.creationTimeout", "10m")
-<<<<<<< HEAD
-  val THRIFT_SERVER_JAR_LOCATION = Entry("livy.server.thrift.jarLocation", null)
   // The following configs are the same present in Hive
   val THRIFT_RESULTSET_DEFAULT_FETCH_SIZE =
     Entry("livy.server.thrift.resultset.default.fetch.size", 1000)
@@ -169,8 +167,6 @@
     Entry("livy.server.thrift.delegation.token.max-lifetime", "7d")
   val THRIFT_DELEGATION_TOKEN_RENEW_INTERVAL =
     Entry("livy.server.thrift.delegation.token.renew-interval", "1d")
-=======
->>>>>>> 39fa887c
 
   /**
    * Recovery mode of Livy. Possible values:
