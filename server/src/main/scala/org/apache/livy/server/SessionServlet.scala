/*
 * Licensed to the Apache Software Foundation (ASF) under one or more
 * contributor license agreements.  See the NOTICE file distributed with
 * this work for additional information regarding copyright ownership.
 * The ASF licenses this file to You under the Apache License, Version 2.0
 * (the "License"); you may not use this file except in compliance with
 * the License.  You may obtain a copy of the License at
 *
 *    http://www.apache.org/licenses/LICENSE-2.0
 *
 * Unless required by applicable law or agreed to in writing, software
 * distributed under the License is distributed on an "AS IS" BASIS,
 * WITHOUT WARRANTIES OR CONDITIONS OF ANY KIND, either express or implied.
 * See the License for the specific language governing permissions and
 * limitations under the License.
 */

package org.apache.livy.server

import java.security.AccessControlException
import javax.servlet.http.HttpServletRequest

import org.scalatra._
import scala.concurrent._
import scala.concurrent.duration._

import org.apache.livy.{LivyConf, Logging}
import org.apache.livy.rsc.RSCClientFactory
import org.apache.livy.server.batch.BatchSession
import org.apache.livy.sessions.{Session, SessionManager}
import org.apache.livy.sessions.Session.RecoveryMetadata

object SessionServlet extends Logging

/**
 * Base servlet for session management. All helper methods in this class assume that the session
 * id parameter in the handler's URI is "id".
 *
 * Type parameters:
 *  S: the session type
 */
abstract class SessionServlet[S <: Session, R <: RecoveryMetadata](
    private[livy] val sessionManager: SessionManager[S, R],
    val livyConf: LivyConf,
    accessManager: AccessManager)
  extends JsonServlet
  with ApiVersioningSupport
  with MethodOverride
  with UrlGeneratorSupport
  with GZipSupport
{
  /**
   * Creates a new session based on the current request. The implementation is responsible for
   * parsing the body of the request.
   */
  protected def createSession(req: HttpServletRequest): S

  /**
   * Returns a object representing the session data to be sent back to the client.
   */
  protected def clientSessionView(session: S, req: HttpServletRequest): Any = session

  override def shutdown(): Unit = {
    sessionManager.shutdown()
  }

  before() {
    contentType = "application/json"
  }

  get("/") {
    val from = params.get("from").map(_.toInt).getOrElse(0)
    val size = params.get("size").map(_.toInt).getOrElse(100)

    val sessions = sessionManager.all()

    Map(
      "from" -> from,
      "total" -> sessionManager.size(),
      "sessions" -> sessions.view(from, from + size).map(clientSessionView(_, request))
    )
  }

  val getSession = get("/:id") {
    withUnprotectedSession { session =>
      clientSessionView(session, request)
    }
  }

  get("/:id/state") {
    withUnprotectedSession { session =>
      Map("id" -> session.id, "state" -> session.state.toString)
    }
  }

  get("/:id/log") {
    withViewAccessSession { session =>
      val from = params.get("from").map(_.toInt)
      val size = params.get("size").map(_.toInt)
      val (from_, total, logLines) = serializeLogs(session, from, size)

      Map(
        "id" -> session.id,
        "from" -> from_,
        "total" -> total,
        "log" -> logLines)
    }
  }

  delete("/:id") {
    withModifyAccessSession { session =>
      sessionManager.delete(session.id) match {
        case Some(future) =>
          Await.ready(future, Duration.Inf)
          Ok(ResponseMessage("deleted"))

        case None =>
          NotFound(ResponseMessage(s"Session ${session.id} already stopped."))
      }
    }
  }

  def tooManySessions(): Boolean = {
    val totalChildProceses = RSCClientFactory.childProcesses().get() +
      BatchSession.childProcesses.get()
    totalChildProceses >= livyConf.getInt(LivyConf.SESSION_MAX_CREATION)
  }

  post("/") {
    synchronized {
      if (tooManySessions) {
        BadRequest(ResponseMessage("Rejected, too many sessions are being created!"))
      } else {
        val session = sessionManager.register(createSession(request))
        // Because it may take some time to establish the session, update the last activity
        // time before returning the session info to the client.
        session.recordActivity()
        Created(clientSessionView(session, request),
          headers = Map("Location" ->
            (getRequestPathInfo(request) + url(getSession, "id" -> session.id.toString))))
      }
    }
  }

  private def getRequestPathInfo(request: HttpServletRequest): String = {
    if (request.getPathInfo != null && request.getPathInfo != "/") {
      request.getPathInfo
    } else {
      ""
    }
  }

  error {
    case e: IllegalArgumentException => BadRequest(ResponseMessage(e.getMessage))
    case e: AccessControlException => Forbidden(ResponseMessage(e.getMessage))
  }

  /**
   * Returns the remote user for the given request. Separate method so that tests can override it.
   */
  protected def remoteUser(req: HttpServletRequest): String = req.getRemoteUser()

  /**
   * Performs an operation on the session, without checking for ownership. Operations executed
   * via this method must not modify the session in any way, or return potentially sensitive
   * information.
   */
  protected def withUnprotectedSession(fn: (S => Any)): Any = doWithSession(fn, true, None)

  /**
   * Performs an operation on the session, verifying whether the caller has view access of the
   * session.
   */
  protected def withViewAccessSession(fn: (S => Any)): Any =
    doWithSession(fn, false, Some(accessManager.hasViewAccess))

  /**
   * Performs an operation on the session, verifying whether the caller has view access of the
   * session.
   */
  protected def withModifyAccessSession(fn: (S => Any)): Any =
    doWithSession(fn, false, Some(accessManager.hasModifyAccess))

  private def doWithSession(fn: (S => Any),
      allowAll: Boolean,
<<<<<<< HEAD
      checkFn: Option[(String, HttpServletRequest) => Boolean]): Any = {
    val idOrNameParam: String = params("id")
    val session = if (idOrNameParam.forall(_.isDigit)) {
      val sessionId = idOrNameParam.toInt
      sessionManager.get(sessionId)
    } else {
      val sessionName = idOrNameParam
      sessionManager.get(sessionName)
    }
    session match {
=======
      checkFn: Option[(String, String) => Boolean]): Any = {
    val sessionId = params("id").toInt
    sessionManager.get(sessionId) match {
>>>>>>> 02550f79
      case Some(session) =>
        if (allowAll || checkFn.map(_(session.owner, remoteUser(request))).getOrElse(false)) {
          fn(session)
        } else {
          Forbidden()
        }
      case None =>
<<<<<<< HEAD
        NotFound(s"Session '$idOrNameParam' not found.")
=======
        NotFound(ResponseMessage(s"Session '$sessionId' not found."))
>>>>>>> 02550f79
    }
  }

  private def serializeLogs(session: S, fromOpt: Option[Int], sizeOpt: Option[Int]) = {
    val lines = session.logLines()

    var size = sizeOpt.getOrElse(100)
    var from = fromOpt.getOrElse(-1)
    if (size < 0) {
      size = lines.length
    }
    if (from < 0) {
      from = math.max(0, lines.length - size)
    }
    val until = from + size

    (from, lines.length, lines.view(from, until))
  }
}<|MERGE_RESOLUTION|>--- conflicted
+++ resolved
@@ -183,8 +183,7 @@
 
   private def doWithSession(fn: (S => Any),
       allowAll: Boolean,
-<<<<<<< HEAD
-      checkFn: Option[(String, HttpServletRequest) => Boolean]): Any = {
+      checkFn: Option[(String, String) => Boolean]): Any = {
     val idOrNameParam: String = params("id")
     val session = if (idOrNameParam.forall(_.isDigit)) {
       val sessionId = idOrNameParam.toInt
@@ -194,11 +193,6 @@
       sessionManager.get(sessionName)
     }
     session match {
-=======
-      checkFn: Option[(String, String) => Boolean]): Any = {
-    val sessionId = params("id").toInt
-    sessionManager.get(sessionId) match {
->>>>>>> 02550f79
       case Some(session) =>
         if (allowAll || checkFn.map(_(session.owner, remoteUser(request))).getOrElse(false)) {
           fn(session)
@@ -206,11 +200,7 @@
           Forbidden()
         }
       case None =>
-<<<<<<< HEAD
-        NotFound(s"Session '$idOrNameParam' not found.")
-=======
-        NotFound(ResponseMessage(s"Session '$sessionId' not found."))
->>>>>>> 02550f79
+        NotFound(ResponseMessage(s"Session '$idOrNameParam' not found."))
     }
   }
 
