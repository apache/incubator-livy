--- conflicted
+++ resolved
@@ -43,21 +43,16 @@
 
   override protected def createSession(req: HttpServletRequest): BatchSession = {
     val createRequest = bodyAs[CreateBatchRequest](req)
-<<<<<<< HEAD
-    val proxyUser = checkImpersonation(createRequest.proxyUser, req)
     val sessionId = sessionManager.nextId()
     val sessionName = createRequest.name
     BatchSession.create(
-      sessionId, sessionName, createRequest, livyConf, remoteUser(req), proxyUser, sessionStore)
-=======
-    BatchSession.create(
-      sessionManager.nextId(),
+      sessionId,
+      sessionName,
       createRequest,
       livyConf,
       accessManager,
       remoteUser(req),
       sessionStore)
->>>>>>> 02550f79
   }
 
   override protected[batch] def clientSessionView(
