--- conflicted
+++ resolved
@@ -385,70 +385,70 @@
   sessionStore.save(RECOVERY_SESSION_TYPE, recoveryMetadata)
   heartbeat()
 
-<<<<<<< HEAD
   private var app: Option[SparkApp] = None
-=======
-  private val app = mockApp.orElse {
-    val driverProcess = client.flatMap { c => Option(c.getDriverProcess) }
+
+  override def start(): Unit = {
+    app = mockApp.orElse {
+      val driverProcess = client.flatMap { c => Option(c.getDriverProcess) }
         .map(new LineBufferedProcess(_, livyConf.getInt(LivyConf.SPARK_LOGS_SIZE)))
-    driverProcess.map { _ => SparkApp.create(appTag, appId, driverProcess, livyConf, Some(this)) }
-  }
-
-  if (client.isEmpty) {
-    transition(Dead())
-    val msg = s"Cannot recover interactive session $id because its RSCDriver URI is unknown."
-    info(msg)
-    sessionLog = IndexedSeq(msg)
-  } else {
-    val uriFuture = Future { client.get.getServerUri.get() }
-
-    uriFuture onSuccess { case url =>
-      rscDriverUri = Option(url)
-      sessionSaveLock.synchronized {
-        sessionStore.save(RECOVERY_SESSION_TYPE, recoveryMetadata)
-      }
-    }
-    uriFuture onFailure { case e => warn("Fail to get rsc uri", e) }
-
-    // Send a dummy job that will return once the client is ready to be used, and set the
-    // state to "idle" at that point.
-    client.get.submit(new PingJob()).addListener(new JobHandle.Listener[Void]() {
+      driverProcess.map { _ => SparkApp.create(appTag, appId, driverProcess, livyConf, Some(this)) }
+    }
+
+    if (client.isEmpty) {
+      transition(Dead())
+      val msg = s"Cannot recover interactive session $id because its RSCDriver URI is unknown."
+      info(msg)
+      sessionLog = IndexedSeq(msg)
+    } else {
+      val uriFuture = Future { client.get.getServerUri.get() }
+
+      uriFuture onSuccess { case url =>
+        rscDriverUri = Option(url)
+        sessionSaveLock.synchronized {
+          sessionStore.save(RECOVERY_SESSION_TYPE, recoveryMetadata)
+        }
+      }
+      uriFuture onFailure { case e => warn("Fail to get rsc uri", e) }
+
+      // Send a dummy job that will return once the client is ready to be used, and set the
+      // state to "idle" at that point.
+      client.get.submit(new PingJob()).addListener(new JobHandle.Listener[Void]() {
       override def onJobQueued(job: JobHandle[Void]): Unit = { }
       override def onJobStarted(job: JobHandle[Void]): Unit = { }
 
-      override def onJobCancelled(job: JobHandle[Void]): Unit = errorOut()
-
-      override def onJobFailed(job: JobHandle[Void], cause: Throwable): Unit = errorOut()
-
-      override def onJobSucceeded(job: JobHandle[Void], result: Void): Unit = {
-        transition(SessionState.Running)
-        info(s"Interactive session $id created [appid: ${appId.orNull}, owner: $owner, proxyUser:" +
-          s" $proxyUser, state: ${state.toString}, kind: ${kind.toString}, " +
-          s"info: ${appInfo.asJavaMap}]")
-      }
-
-      private def errorOut(): Unit = {
-        // Other code might call stop() to close the RPC channel. When RPC channel is closing,
-        // this callback might be triggered. Check and don't call stop() to avoid nested called
-        // if the session is already shutting down.
-        if (serverSideState != SessionState.ShuttingDown) {
-          transition(SessionState.Error())
-          stop()
-          app.foreach { a =>
-            info(s"Failed to ping RSC driver for session $id. Killing application.")
-            a.kill()
+        override def onJobCancelled(job: JobHandle[Void]): Unit = errorOut()
+
+        override def onJobFailed(job: JobHandle[Void], cause: Throwable): Unit = errorOut()
+
+        override def onJobSucceeded(job: JobHandle[Void], result: Void): Unit = {
+          transition(SessionState.Running)
+          info(s"Interactive session $id created [appid: ${appId.orNull}, owner: $owner, proxyUser:" +
+            s" $proxyUser, state: ${state.toString}, kind: ${kind.toString}, " +
+            s"info: ${appInfo.asJavaMap}]")
+        }
+
+        private def errorOut(): Unit = {
+          // Other code might call stop() to close the RPC channel. When RPC channel is closing,
+          // this callback might be triggered. Check and don't call stop() to avoid nested called
+          // if the session is already shutting down.
+          if (serverSideState != SessionState.ShuttingDown) {
+            transition(SessionState.Error())
+            stop()
+            app.foreach { a =>
+              info(s"Failed to ping RSC driver for session $id. Killing application.")
+              a.kill()
+            }
           }
         }
-      }
-    })
-  }
->>>>>>> 02550f79
+      })
+    }
+  }
 
   override def logLines(): IndexedSeq[String] = app.map(_.log()).getOrElse(sessionLog)
 
   override def recoveryMetadata: RecoveryMetadata =
-    InteractiveRecoveryMetadata( id, name, appId, appTag, kind, heartbeatTimeout.toSeconds.toInt,
-      owner, proxyUser, rscDriverUri)
+    InteractiveRecoveryMetadata(id, name, appId, appTag, kind,
+      heartbeatTimeout.toSeconds.toInt, owner, proxyUser, rscDriverUri)
 
   override def state: SessionState = {
     if (serverSideState == SessionState.Running) {
@@ -458,64 +458,6 @@
         .map(SessionState(_))
         .getOrElse(SessionState.Busy) // If repl state is unknown, assume repl is busy.
     } else serverSideState
-  }
-
-  override def start(): Unit = {
-    app = mockApp.orElse {
-      val driverProcess = client.flatMap { c => Option(c.getDriverProcess) }
-        .map(new LineBufferedProcess(_, livyConf.getInt(LivyConf.SPARK_LOGS_SIZE)))
-      driverProcess.map { _ => SparkApp.create(appTag, appId, driverProcess, livyConf, Some(this))
-      }
-    }
-
-    if (client.isEmpty) {
-      transition(Dead())
-      val msg = s"Cannot recover interactive session $id because its RSCDriver URI is unknown."
-      info(msg)
-      sessionLog = IndexedSeq(msg)
-    } else {
-      val uriFuture = Future { client.get.getServerUri.get() }
-
-      uriFuture onSuccess { case url =>
-        rscDriverUri = Option(url)
-        sessionSaveLock.synchronized {
-          sessionStore.save(RECOVERY_SESSION_TYPE, recoveryMetadata)
-        }
-      }
-      uriFuture onFailure { case e => warn("Fail to get rsc uri", e) }
-
-      // Send a dummy job that will return once the client is ready to be used, and set the
-      // state to "idle" at that point.
-      client.get.submit(new PingJob()).addListener(new JobHandle.Listener[Void]() {
-        override def onJobQueued(job: JobHandle[Void]): Unit = { }
-        override def onJobStarted(job: JobHandle[Void]): Unit = { }
-
-        override def onJobCancelled(job: JobHandle[Void]): Unit = errorOut()
-
-        override def onJobFailed(job: JobHandle[Void], cause: Throwable): Unit = errorOut()
-
-        override def onJobSucceeded(job: JobHandle[Void], result: Void): Unit = {
-          transition(SessionState.Running())
-          info(s"Interactive session $id created [appid: ${appId.orNull}, " +
-            s"owner: $owner, proxyUser: $proxyUser, state: ${state.toString}, " +
-            s"kind: ${kind.toString}, info: ${appInfo.asJavaMap}]")
-        }
-
-        private def errorOut(): Unit = {
-          // Other code might call stop() to close the RPC channel. When RPC channel is closing,
-          // this callback might be triggered. Check and don't call stop() to avoid nested called
-          // if the session is already shutting down.
-          if (serverSideState != SessionState.ShuttingDown()) {
-            transition(SessionState.Error())
-            stop()
-            app.foreach { a =>
-              info(s"Failed to ping RSC driver for session $id. Killing application.")
-              a.kill()
-            }
-          }
-        }
-      })
-    }
   }
 
   override def stopSession(): Unit = {
