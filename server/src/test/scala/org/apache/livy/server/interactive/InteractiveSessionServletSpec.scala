--- conflicted
+++ resolved
@@ -59,12 +59,8 @@
       val statementCounter = new AtomicInteger()
 
       val session = mock[InteractiveSession]
-<<<<<<< HEAD
-      when(session.kind).thenReturn(Spark())
+      when(session.kind).thenReturn(Spark)
       when(session.name).thenReturn(None)
-=======
-      when(session.kind).thenReturn(Spark)
->>>>>>> 02550f79
       when(session.appId).thenReturn(None)
       when(session.appInfo).thenReturn(AppInfo())
       when(session.logLines()).thenReturn(IndexedSeq())
@@ -200,8 +196,8 @@
     val appId = "appid"
     val owner = "owner"
     val proxyUser = "proxyUser"
-    val state = SessionState.Running()
-    val kind = Spark()
+    val state = SessionState.Running
+    val kind = Spark
     val appInfo = AppInfo(Some("DRIVER LOG URL"), Some("SPARK UI URL"))
     val log = IndexedSeq[String]("log1", "log2")
 
