/*
 * Licensed to the Apache Software Foundation (ASF) under one or more
 * contributor license agreements.  See the NOTICE file distributed with
 * this work for additional information regarding copyright ownership.
 * The ASF licenses this file to You under the Apache License, Version 2.0
 * (the "License"); you may not use this file except in compliance with
 * the License.  You may obtain a copy of the License at
 *
 *    http://www.apache.org/licenses/LICENSE-2.0
 *
 * Unless required by applicable law or agreed to in writing, software
 * distributed under the License is distributed on an "AS IS" BASIS,
 * WITHOUT WARRANTIES OR CONDITIONS OF ANY KIND, either express or implied.
 * See the License for the specific language governing permissions and
 * limitations under the License.
 */

package org.apache.livy.server.interactive

import java.net.URI

import scala.concurrent.Await
import scala.concurrent.duration._
import scala.language.postfixOps

import org.apache.spark.launcher.SparkLauncher
import org.json4s.{DefaultFormats, Extraction, JValue}
import org.json4s.jackson.JsonMethods.parse
import org.mockito.{Matchers => MockitoMatchers}
import org.mockito.Matchers._
import org.mockito.Mockito.{atLeastOnce, verify, when}
import org.scalatest.{BeforeAndAfterAll, FunSpec, Matchers}
import org.scalatest.concurrent.Eventually._
import org.scalatest.mock.MockitoSugar.mock

import org.apache.livy.{ExecuteRequest, JobHandle, LivyBaseUnitTestSuite, LivyConf}
import org.apache.livy.rsc.{PingJob, RSCClient, RSCConf}
import org.apache.livy.rsc.driver.StatementState
import org.apache.livy.server.AccessManager
import org.apache.livy.server.recovery.SessionStore
import org.apache.livy.sessions.{PySpark, SessionState, Spark}
import org.apache.livy.utils.{AppInfo, SparkApp}

class InteractiveSessionSpec extends FunSpec
    with Matchers with BeforeAndAfterAll with LivyBaseUnitTestSuite {

  private val livyConf = new LivyConf()
  livyConf.set(LivyConf.REPL_JARS, "dummy.jar")
    .set(LivyConf.LIVY_SPARK_VERSION, sys.env("LIVY_SPARK_VERSION"))
    .set(LivyConf.LIVY_SPARK_SCALA_VERSION, sys.env("LIVY_SCALA_VERSION"))

  implicit val formats = DefaultFormats

  private var session: InteractiveSession = null
  private val accessManager = new AccessManager(livyConf)

  private def createSession(
      sessionStore: SessionStore = mock[SessionStore],
      mockApp: Option[SparkApp] = None): InteractiveSession = {
    assume(sys.env.get("SPARK_HOME").isDefined, "SPARK_HOME is not set.")

    val req = new CreateInteractiveRequest()
    req.kind = PySpark
    req.driverMemory = Some("512m")
    req.driverCores = Some(1)
    req.executorMemory = Some("512m")
    req.executorCores = Some(1)
    req.name = Some("InteractiveSessionSpec")
    req.conf = Map(
      SparkLauncher.DRIVER_EXTRA_CLASSPATH -> sys.props("java.class.path"),
      RSCConf.Entry.LIVY_JARS.key() -> ""
    )
<<<<<<< HEAD
    InteractiveSession.create(0, None, null, None, livyConf, req, sessionStore, mockApp)
=======
    InteractiveSession.create(0, null, livyConf, accessManager, req, sessionStore, mockApp)
>>>>>>> 02550f79
  }

  private def executeStatement(code: String, codeType: Option[String] = None): JValue = {
    val id = session.executeStatement(ExecuteRequest(code, codeType)).id
    eventually(timeout(30 seconds), interval(100 millis)) {
      val s = session.getStatement(id).get
      s.state.get() shouldBe StatementState.Available
      parse(s.output)
    }
  }

  override def afterAll(): Unit = {
    if (session != null) {
      Await.ready(session.stop(), 30 seconds)
      session = null
    }
    super.afterAll()
  }

  private def withSession(desc: String)(fn: (InteractiveSession) => Unit): Unit = {
    it(desc) {
      assume(session != null, "No active session.")
      eventually(timeout(60 seconds), interval(100 millis)) {
        session.state shouldBe (SessionState.Idle)
      }
      fn(session)
    }
  }

  describe("A spark session") {

    it("should get scala version matched jars with livy.repl.jars") {
      val testedJars = Seq(
        "test_2.10-0.1.jar",
        "local://dummy-path/test/test1_2.10-1.0.jar",
        "file:///dummy-path/test/test2_2.11-1.0-SNAPSHOT.jar",
        "hdfs:///dummy-path/test/test3.jar",
        "non-jar",
        "dummy.jar"
      )
      val livyConf = new LivyConf(false)
        .set(LivyConf.REPL_JARS, testedJars.mkString(","))
        .set(LivyConf.LIVY_SPARK_VERSION, sys.env("LIVY_SPARK_VERSION"))
        .set(LivyConf.LIVY_SPARK_SCALA_VERSION, "2.10")
      val properties = InteractiveSession.prepareBuilderProp(Map.empty, Spark, livyConf)
      assert(properties(LivyConf.SPARK_JARS).split(",").toSet === Set("test_2.10-0.1.jar",
        "local://dummy-path/test/test1_2.10-1.0.jar",
        "hdfs:///dummy-path/test/test3.jar",
        "dummy.jar"))

      livyConf.set(LivyConf.LIVY_SPARK_SCALA_VERSION, "2.11")
      val properties1 = InteractiveSession.prepareBuilderProp(Map.empty, Spark, livyConf)
      assert(properties1(LivyConf.SPARK_JARS).split(",").toSet === Set(
        "file:///dummy-path/test/test2_2.11-1.0-SNAPSHOT.jar",
        "hdfs:///dummy-path/test/test3.jar",
        "dummy.jar"))
    }


    it("should set rsc jars through livy conf") {
      val rscJars = Set(
        "dummy.jar",
        "local:///dummy-path/dummy1.jar",
        "file:///dummy-path/dummy2.jar",
        "hdfs:///dummy-path/dummy3.jar")
      val livyConf = new LivyConf(false)
        .set(LivyConf.REPL_JARS, "dummy.jar")
        .set(LivyConf.RSC_JARS, rscJars.mkString(","))
        .set(LivyConf.LIVY_SPARK_VERSION, sys.env("LIVY_SPARK_VERSION"))
        .set(LivyConf.LIVY_SPARK_SCALA_VERSION, "2.10")
      val properties = InteractiveSession.prepareBuilderProp(Map.empty, Spark, livyConf)
      // if livy.rsc.jars is configured in LivyConf, it should be passed to RSCConf.
      properties(RSCConf.Entry.LIVY_JARS.key()).split(",").toSet === rscJars

      val rscJars1 = Set(
        "foo.jar",
        "local:///dummy-path/foo1.jar",
        "file:///dummy-path/foo2.jar",
        "hdfs:///dummy-path/foo3.jar")
      val properties1 = InteractiveSession.prepareBuilderProp(
        Map(RSCConf.Entry.LIVY_JARS.key() -> rscJars1.mkString(",")), Spark, livyConf)
      // if rsc jars are configured both in LivyConf and RSCConf, RSCConf should take precedence.
      properties1(RSCConf.Entry.LIVY_JARS.key()).split(",").toSet === rscJars1
    }

    it("should update appId and appInfo and session store") {
      val mockApp = mock[SparkApp]
      val sessionStore = mock[SessionStore]
      session = createSession(sessionStore, Some(mockApp))
      session.start()

      val expectedAppId = "APPID"
      session.appIdKnown(expectedAppId)
      session.appId shouldEqual Some(expectedAppId)

      val expectedAppInfo = AppInfo(Some("DRIVER LOG URL"), Some("SPARK UI URL"))
      session.infoChanged(expectedAppInfo)
      session.appInfo shouldEqual expectedAppInfo

      verify(sessionStore, atLeastOnce()).save(
        MockitoMatchers.eq(InteractiveSession.RECOVERY_SESSION_TYPE), anyObject())

      session.state should (be(SessionState.Starting) or be(SessionState.Idle))
    }

    withSession("should execute `1 + 2` == 3") { session =>
      val pyResult = executeStatement("1 + 2", Some("pyspark"))
      pyResult should equal (Extraction.decompose(Map(
        "status" -> "ok",
        "execution_count" -> 0,
        "data" -> Map("text/plain" -> "3")))
      )

      val scalaResult = executeStatement("1 + 2", Some("spark"))
      scalaResult should equal (Extraction.decompose(Map(
        "status" -> "ok",
        "execution_count" -> 1,
        "data" -> Map("text/plain" -> "res0: Int = 3\n")))
      )

      val rResult = executeStatement("1 + 2", Some("sparkr"))
      rResult should equal (Extraction.decompose(Map(
        "status" -> "ok",
        "execution_count" -> 2,
        "data" -> Map("text/plain" -> "[1] 3")))
      )
    }

    withSession("should report an error if accessing an unknown variable") { session =>
      val result = executeStatement("x")
      val expectedResult = Extraction.decompose(Map(
        "status" -> "error",
        "execution_count" -> 3,
        "ename" -> "NameError",
        "evalue" -> "name 'x' is not defined",
        "traceback" -> List(
          "Traceback (most recent call last):\n",
          "NameError: name 'x' is not defined\n"
        )
      ))

      result should equal (expectedResult)
      eventually(timeout(10 seconds), interval(30 millis)) {
        session.state shouldBe (SessionState.Idle)
      }
    }

    withSession("should get statement progress along with statement result") { session =>
      val code =
        """
          |from time import sleep
          |sleep(3)
        """.stripMargin
      val statement = session.executeStatement(ExecuteRequest(code, None))
      statement.progress should be (0.0)

      eventually(timeout(10 seconds), interval(100 millis)) {
        val s = session.getStatement(statement.id).get
        s.state.get() shouldBe StatementState.Available
        s.progress should be (1.0)
      }
    }

    withSession("should error out the session if the interpreter dies") { session =>
      session.executeStatement(ExecuteRequest("import os; os._exit(666)", None))
      eventually(timeout(30 seconds), interval(100 millis)) {
        session.state shouldBe a[SessionState.Error]
      }
    }
  }

  describe("recovery") {
    it("should recover named sessions") {
      val conf = new LivyConf()
      val sessionStore = mock[SessionStore]
      val mockClient = mock[RSCClient]
      when(mockClient.submit(any(classOf[PingJob]))).thenReturn(mock[JobHandle[Void]])
<<<<<<< HEAD
      val m = InteractiveRecoveryMetadata(
          78, Some("Test session"), None, "appTag", Spark(), 0, null, None, Some(URI.create("")))
      val s = InteractiveSession.recover(m, conf, sessionStore, None, Some(mockClient))
      s.start()

      s.state shouldBe a[SessionState.Recovering]

      s.appIdKnown("appId")
      verify(sessionStore, atLeastOnce()).save(
        MockitoMatchers.eq(InteractiveSession.RECOVERY_SESSION_TYPE), anyObject())
    }

    it("should recover sessions with no name") {
      val conf = new LivyConf()
      val sessionStore = mock[SessionStore]
      val mockClient = mock[RSCClient]
      when(mockClient.submit(any(classOf[PingJob]))).thenReturn(mock[JobHandle[Void]])
      val m = InteractiveRecoveryMetadata(
          78, None, None, "appTag", Spark(), 0, null, None, Some(URI.create("")))
=======
      val m =
        InteractiveRecoveryMetadata(
          78, None, "appTag", Spark, 0, null, None, Some(URI.create("")))
>>>>>>> 02550f79
      val s = InteractiveSession.recover(m, conf, sessionStore, None, Some(mockClient))
      s.start()

      s.state shouldBe (SessionState.Recovering)

      s.appIdKnown("appId")
      verify(sessionStore, atLeastOnce()).save(
        MockitoMatchers.eq(InteractiveSession.RECOVERY_SESSION_TYPE), anyObject())
    }

    it("should recover session to dead state if rscDriverUri is unknown") {
      val conf = new LivyConf()
      val sessionStore = mock[SessionStore]
      val m = InteractiveRecoveryMetadata(
<<<<<<< HEAD
        78, None, Some("appId"), "appTag", Spark(), 0, null, None, None)
=======
        78, Some("appId"), "appTag", Spark, 0, null, None, None)
>>>>>>> 02550f79
      val s = InteractiveSession.recover(m, conf, sessionStore, None)
      s.start()
      s.state shouldBe a[SessionState.Dead]
      s.logLines().mkString should include("RSCDriver URI is unknown")
    }
  }
}<|MERGE_RESOLUTION|>--- conflicted
+++ resolved
@@ -70,11 +70,7 @@
       SparkLauncher.DRIVER_EXTRA_CLASSPATH -> sys.props("java.class.path"),
       RSCConf.Entry.LIVY_JARS.key() -> ""
     )
-<<<<<<< HEAD
-    InteractiveSession.create(0, None, null, None, livyConf, req, sessionStore, mockApp)
-=======
-    InteractiveSession.create(0, null, livyConf, accessManager, req, sessionStore, mockApp)
->>>>>>> 02550f79
+    InteractiveSession.create(0, None, null, livyConf, accessManager, req, sessionStore, mockApp)
   }
 
   private def executeStatement(code: String, codeType: Option[String] = None): JValue = {
@@ -252,13 +248,12 @@
       val sessionStore = mock[SessionStore]
       val mockClient = mock[RSCClient]
       when(mockClient.submit(any(classOf[PingJob]))).thenReturn(mock[JobHandle[Void]])
-<<<<<<< HEAD
       val m = InteractiveRecoveryMetadata(
-          78, Some("Test session"), None, "appTag", Spark(), 0, null, None, Some(URI.create("")))
+          78, Some("Test session"), None, "appTag", Spark, 0, null, None, Some(URI.create("")))
       val s = InteractiveSession.recover(m, conf, sessionStore, None, Some(mockClient))
       s.start()
 
-      s.state shouldBe a[SessionState.Recovering]
+      s.state shouldBe (SessionState.Recovering)
 
       s.appIdKnown("appId")
       verify(sessionStore, atLeastOnce()).save(
@@ -271,12 +266,7 @@
       val mockClient = mock[RSCClient]
       when(mockClient.submit(any(classOf[PingJob]))).thenReturn(mock[JobHandle[Void]])
       val m = InteractiveRecoveryMetadata(
-          78, None, None, "appTag", Spark(), 0, null, None, Some(URI.create("")))
-=======
-      val m =
-        InteractiveRecoveryMetadata(
-          78, None, "appTag", Spark, 0, null, None, Some(URI.create("")))
->>>>>>> 02550f79
+          78, None, None, "appTag", Spark, 0, null, None, Some(URI.create("")))
       val s = InteractiveSession.recover(m, conf, sessionStore, None, Some(mockClient))
       s.start()
 
@@ -291,11 +281,7 @@
       val conf = new LivyConf()
       val sessionStore = mock[SessionStore]
       val m = InteractiveRecoveryMetadata(
-<<<<<<< HEAD
-        78, None, Some("appId"), "appTag", Spark(), 0, null, None, None)
-=======
-        78, Some("appId"), "appTag", Spark, 0, null, None, None)
->>>>>>> 02550f79
+        78, None, Some("appId"), "appTag", Spark, 0, null, None, None)
       val s = InteractiveSession.recover(m, conf, sessionStore, None)
       s.start()
       s.state shouldBe a[SessionState.Dead]
