#
# Licensed to the Apache Software Foundation (ASF) under one or more
# contributor license agreements.  See the NOTICE file distributed with
# this work for additional information regarding copyright ownership.
# The ASF licenses this file to You under the Apache License, Version 2.0
# (the "License"); you may not use this file except in compliance with
# the License.  You may obtain a copy of the License at
#
#    http://www.apache.org/licenses/LICENSE-2.0
#
# Unless required by applicable law or agreed to in writing, software
# distributed under the License is distributed on an "AS IS" BASIS,
# WITHOUT WARRANTIES OR CONDITIONS OF ANY KIND, either express or implied.
# See the License for the specific language governing permissions and
# limitations under the License.
#
# Use this keystore for the SSL certificate and key.
# livy.keystore =

# Specify the keystore password.
# livy.keystore.password =
#
# Specify the key password.
# livy.key-password =

# Hadoop Credential Provider Path to get "livy.keystore.password" and "livy.key-password".
# Credential Provider can be created using command as follow:
# hadoop credential create "livy.keystore.password" -value "secret" -provider jceks://hdfs/path/to/livy.jceks
# livy.hadoop.security.credential.provider.path =

# What host address to start the server on. By default, Livy will bind to all network interfaces.
# livy.server.host = 0.0.0.0

# What port to start the server on.
# livy.server.port = 8998

# What base path ui should work on. By default UI is mounted on "/".
# E.g.: livy.ui.basePath = /my_livy - result in mounting UI on /my_livy/
# livy.ui.basePath = ""

# What spark master Livy sessions should use.
# livy.spark.master = local

# What spark deploy mode Livy sessions should use.
# livy.spark.deploy-mode =

# Configure Livy server http request and response header size.
# livy.server.request-header.size = 131072
# livy.server.response-header.size = 131072

# Whether or not to send server version in http response.
# livy.server.send-server-version = false

# Enabled to check whether timeout Livy sessions should be stopped.
# livy.server.session.timeout-check = true
#
# Whether or not to skip timeout check for a busy session
# livy.server.session.timeout-check.skip-busy = false

# Time in milliseconds on how long Livy will wait before timing out an inactive session.
# Note that the inactive session could be busy running jobs.
# livy.server.session.timeout = 1h
#
# How long a finished session state should be kept in LivyServer for query.
# livy.server.session.state-retain.sec = 600s

# If livy should impersonate the requesting users when creating a new session.
# livy.impersonation.enabled = false

# Logs size livy can cache for each session/batch. 0 means don't cache the logs.
# livy.cache-log.size = 200

# Comma-separated list of Livy RSC jars. By default Livy will upload jars from its installation
# directory every time a session is started. By caching these files in HDFS, for example, startup
# time of sessions on YARN can be reduced.
# livy.rsc.jars =

# Comma-separated list of Livy REPL jars. By default Livy will upload jars from its installation
# directory every time a session is started. By caching these files in HDFS, for example, startup
# time of sessions on YARN can be reduced. Please list all the repl dependencies including
# Scala version-specific livy-repl jars, Livy will automatically pick the right dependencies
# during session creation.
# livy.repl.jars =

# Location of PySpark archives. By default Livy will upload the file from SPARK_HOME, but
# by caching the file in HDFS, startup time of PySpark sessions on YARN can be reduced.
# livy.pyspark.archives =

# Location of the SparkR package. By default Livy will upload the file from SPARK_HOME, but
# by caching the file in HDFS, startup time of R sessions on YARN can be reduced.
# livy.sparkr.package =

# List of local directories from where files are allowed to be added to user sessions. By
# default it's empty, meaning users can only reference remote URIs when starting their
# sessions.
# livy.file.local-dir-whitelist =

# Whether to enable csrf protection, by default it is false. If it is enabled, client should add
# http-header "X-Requested-By" in request if the http method is POST/DELETE/PUT/PATCH.
# livy.server.csrf-protection.enabled =

# Whether to enable HiveContext in livy interpreter, if it is true hive-site.xml will be detected
# on user request and then livy server classpath automatically.
# livy.repl.enable-hive-context =

# Recovery mode of Livy. Possible values:
# off: Default. Turn off recovery. Every time Livy shuts down, it stops and forgets all sessions.
# recovery: Livy persists session info to the state store. When Livy restarts, it recovers
#           previous sessions from the state store.
# Must set livy.server.recovery.state-store and livy.server.recovery.state-store.url to
# configure the state store.
# livy.server.recovery.mode = off
# Zookeeper address used for HA and state store. e.g. host1:port1, host2:port2
# livy.server.zookeeper.url =

# Where Livy should store state to for recovery. Possible values:
# <empty>: Default. State store disabled.
# filesystem: Store state on a file system.
# zookeeper: Store state in a Zookeeper instance.
# livy.server.recovery.state-store =

# For filesystem state store, the path of the state store directory. Please don't use a filesystem
# that doesn't support atomic rename (e.g. S3). e.g. file:///tmp/livy or hdfs:///.
# For zookeeper, the address to the Zookeeper servers. e.g. host1:port1,host2:port2
# If livy.server.recovery.state-store is zookeeper, this config is for back-compatibility,
# so if both this config and livy.server.zookeeper.url exist,
# livy uses livy.server.zookeeper.url first.
# livy.server.recovery.state-store.url =

# The policy of curator connecting to zookeeper.
# For example, m, n means retry m times and the interval of retry is n milliseconds.
# Please use the new config: livy.server.zk.retry-policy.
# Keep this config for back-compatibility.
# If both this config and livy.server.zk.retry-policy exist,
# livy uses livy.server.zk.retry-policy first.
# livy.server.recovery.zk-state-store.retry-policy = 5,100

# The policy of curator connecting to zookeeper.
# For example, m, n means retry m times and the interval of retry is n milliseconds
# livy.server.zk.retry-policy =

# The dir in zk to store the data about session.
# livy.server.recovery.zk-state-store.key-prefix = livy

# If Livy can't find the yarn app within this time, consider it lost.
# livy.server.yarn.app-lookup-timeout = 120s
# When the cluster is busy, we may fail to launch yarn app in app-lookup-timeout, then it would
# cause session leakage, so we need to check session leakage.
# How long to check livy session leakage
# livy.server.yarn.app-leakage.check-timeout = 600s
# How often to check livy session leakage
# livy.server.yarn.app-leakage.check-interval = 60s

# How often Livy polls YARN to refresh YARN app state.
# livy.server.yarn.poll-interval = 5s

# If Livy can't find the Kubernetes app within this time, consider it lost
# livy.server.kubernetes.app-lookup-timeout = 600s
# When the cluster is busy, we may fail to launch Kubernetes app in app-lookup-timeout, then it
# would cause session leakage, so we need to check session leakage
# How long to check livy session leakage
# livy.server.kubernetes.app-leakage.check-timeout = 600s
# How often to check livy session leakage
# livy.server.kubernetes.app-leakage.check-interval = 60s

# How often Livy polls KubeApiServer to refresh KubernetesApp state (Pods state, logs, description
# details, routes, etc...)
# livy.server.kubernetes.poll-interval = 15s

# Comma-separated list of the Kubernetes namespaces to allow for applications creation.
# All namespaces are allowed if empty
# livy.server.kubernetes.allowedNamespaces =

# Days to keep Livy server request logs.
# livy.server.request-log-retain.days = 5

# If the Livy Web UI should be included in the Livy Server. Enabled by default.
# livy.ui.enabled = true

# Whether to enable Livy server access control, if it is true then all the income requests will
# be checked if the requested user has permission.
# livy.server.access-control.enabled = false

# Allowed users to access Livy, by default any user is allowed to access Livy. If user want to
# limit who could access Livy, user should list all the permitted users with comma separated.
# livy.server.access-control.allowed-users = *

# A list of users with comma separated has the permission to change other user's submitted
# session, like submitting statements, deleting session.
# livy.server.access-control.modify-users =

# A list of users with comma separated has the permission to view other user's infomation, like
# submitted session state, statement results.
# livy.server.access-control.view-users =
#
# Authentication support for Livy server
# Livy has a built-in SPnego authentication support for HTTP requests  with below configurations.
# livy.server.auth.type = kerberos
# livy.server.auth.kerberos.principal = <spnego principal>
# livy.server.auth.kerberos.keytab = <spnego keytab>
# livy.server.auth.kerberos.name-rules = DEFAULT
#
# If user wants to use custom authentication filter, configurations are:
# livy.server.auth.type = <custom>
# livy.server.auth.<custom>.class = <class of custom auth filter>
# livy.server.auth.<custom>.param.<foo1> = <bar1>
# livy.server.auth.<custom>.param.<foo2> = <bar2>

<<<<<<< HEAD
# Manual authentication to KubeApiserver (by default configured with Kubernetes ServiceAccount
# if deployed to Kubernetes cluster as a Pod)
# Kubernetes oauth token file path
# livy.server.kubernetes.oauthTokenFile =
# Kubernetes oauth token string value
# livy.server.kubernetes.oauthTokenValue =
# Kubernetes CA cert file path
# livy.server.kubernetes.caCertFile =
# Kubernetes client key file path
# livy.server.kubernetes.clientKeyFile =
# Kubernetes client cert file path
# livy.server.kubernetes.clientCertFile =
# Kubernetes client default namespace
# livy.server.kubernetes.defaultNamespace =
=======
# Enable to allow custom classpath by proxy user in cluster mode
# The below configuration parameter is disabled by default.
# livy.server.session.allow-custom-classpath = true
>>>>>>> cb484ea6
<|MERGE_RESOLUTION|>--- conflicted
+++ resolved
@@ -206,7 +206,6 @@
 # livy.server.auth.<custom>.param.<foo1> = <bar1>
 # livy.server.auth.<custom>.param.<foo2> = <bar2>
 
-<<<<<<< HEAD
 # Manual authentication to KubeApiserver (by default configured with Kubernetes ServiceAccount
 # if deployed to Kubernetes cluster as a Pod)
 # Kubernetes oauth token file path
@@ -221,8 +220,7 @@
 # livy.server.kubernetes.clientCertFile =
 # Kubernetes client default namespace
 # livy.server.kubernetes.defaultNamespace =
-=======
+
 # Enable to allow custom classpath by proxy user in cluster mode
 # The below configuration parameter is disabled by default.
-# livy.server.session.allow-custom-classpath = true
->>>>>>> cb484ea6
+# livy.server.session.allow-custom-classpath = true