#
# Licensed to the Apache Software Foundation (ASF) under one or more
# contributor license agreements.  See the NOTICE file distributed with
# this work for additional information regarding copyright ownership.
# The ASF licenses this file to You under the Apache License, Version 2.0
# (the "License"); you may not use this file except in compliance with
# the License.  You may obtain a copy of the License at
#
#    http://www.apache.org/licenses/LICENSE-2.0
#
# Unless required by applicable law or agreed to in writing, software
# distributed under the License is distributed on an "AS IS" BASIS,
# WITHOUT WARRANTIES OR CONDITIONS OF ANY KIND, either express or implied.
# See the License for the specific language governing permissions and
# limitations under the License.
#
# Use this keystore for the SSL certificate and key.
# livy.keystore =

# Specify the keystore password.
# livy.keystore.password =
#
# Specify the key password.
# livy.key-password =

# Hadoop Credential Provider Path to get "livy.keystore.password" and "livy.key-password".
# Credential Provider can be created using command as follow:
# hadoop credential create "livy.keystore.password" -value "secret" -provider jceks://hdfs/path/to/livy.jceks
# livy.hadoop.security.credential.provider.path =

# What host address to start the server on. By default, Livy will bind to all network interfaces.
# livy.server.host = 0.0.0.0

# What port to start the server on.
# livy.server.port = 8998

# What base path ui should work on. By default UI is mounted on "/".
# E.g.: livy.ui.basePath = /my_livy - result in mounting UI on /my_livy/
# livy.ui.basePath = ""

# What spark master Livy sessions should use.
# livy.spark.master = local

# What spark deploy mode Livy sessions should use.
# livy.spark.deploy-mode =

# Configure Livy server http request and response header size.
# livy.server.request-header.size = 131072
# livy.server.response-header.size = 131072

# Enabled to check whether timeout Livy sessions should be stopped.
# livy.server.session.timeout-check = true
<<<<<<< HEAD

=======

#
# Whether or not to skip timeout check for a busy session
# livy.server.session.timeout-check.skip-busy = false

# Time in milliseconds on how long Livy will wait before timing out an inactive session.
# Note that the inactive session could be busy running jobs.
>>>>>>> 1a2bd914
# Time in milliseconds on how long Livy will wait before timing out an idle session.
# livy.server.session.timeout = 1h
#
# How long a finished session state should be kept in LivyServer for query.
# livy.server.session.state-retain.sec = 600s

# If livy should impersonate the requesting users when creating a new session.
# livy.impersonation.enabled = true

# Logs size livy can cache for each session/batch. 0 means don't cache the logs.
# livy.cache-log.size = 200

# Comma-separated list of Livy RSC jars. By default Livy will upload jars from its installation
# directory every time a session is started. By caching these files in HDFS, for example, startup
# time of sessions on YARN can be reduced.
# livy.rsc.jars =

# Comma-separated list of Livy REPL jars. By default Livy will upload jars from its installation
# directory every time a session is started. By caching these files in HDFS, for example, startup
# time of sessions on YARN can be reduced. Please list all the repl dependencies including
# Scala version-specific livy-repl jars, Livy will automatically pick the right dependencies
# during session creation.
# livy.repl.jars =

# Location of PySpark archives. By default Livy will upload the file from SPARK_HOME, but
# by caching the file in HDFS, startup time of PySpark sessions on YARN can be reduced.
# livy.pyspark.archives =

# Location of the SparkR package. By default Livy will upload the file from SPARK_HOME, but
# by caching the file in HDFS, startup time of R sessions on YARN can be reduced.
# livy.sparkr.package =

# List of local directories from where files are allowed to be added to user sessions. By
# default it's empty, meaning users can only reference remote URIs when starting their
# sessions.
# livy.file.local-dir-whitelist =

# Whether to enable csrf protection, by default it is false. If it is enabled, client should add
# http-header "X-Requested-By" in request if the http method is POST/DELETE/PUT/PATCH.
# livy.server.csrf-protection.enabled =

# Whether to enable HiveContext in livy interpreter, if it is true hive-site.xml will be detected
# on user request and then livy server classpath automatically.
# livy.repl.enable-hive-context =

# High Availability mode of Livy. Possible values:
# off: Default. Turn off High Availability. 
# on: Livy uses Zookeeper as a state store to ensure a livy server is always available with the
#     correct state.
# Must set livy.server.ha.zookeeper-url to configure HA
# livy.server.ha.mode = off

# For zookeeper, the address to the Zookeeper servers. e.g. host1:port1,host2:port2
# livy.server.ha.zookeeper-url =

# Recovery mode of Livy. Possible values:
# off: Default. Turn off recovery. Every time Livy shuts down, it stops and forgets all sessions.
# recovery: Livy persists session info to the state store. When Livy restarts, it recovers
#           previous sessions from the state store.
# Must set livy.server.recovery.state-store and livy.server.recovery.state-store.url to
# configure the state store.
# livy.server.recovery.mode = off

# Where Livy should store state to for recovery. Possible values:
# <empty>: Default. State store disabled.
# filesystem: Store state on a file system.
# zookeeper: Store state in a Zookeeper instance.
# livy.server.recovery.state-store =

# For filesystem state store, the path of the state store directory. Please don't use a filesystem
# that doesn't support atomic rename (e.g. S3). e.g. file:///tmp/livy or hdfs:///.
# For zookeeper, the address to the Zookeeper servers. e.g. host1:port1,host2:port2
# livy.server.recovery.state-store.url =

# If Livy can't find the yarn app within this time, consider it lost.
# livy.server.yarn.app-lookup-timeout = 120s
# When the cluster is busy, we may fail to launch yarn app in app-lookup-timeout, then it would
# cause session leakage, so we need to check session leakage.
# How long to check livy session leakage
# livy.server.yarn.app-leakage.check-timeout = 600s
# how often to check livy session leakage
# livy.server.yarn.app-leakage.check-interval = 60s

# How often Livy polls YARN to refresh YARN app state.
# livy.server.yarn.poll-interval = 5s
#
# Days to keep Livy server request logs.
# livy.server.request-log-retain.days = 5

# If the Livy Web UI should be included in the Livy Server. Enabled by default.
# livy.ui.enabled = true

# Whether to enable Livy server access control, if it is true then all the income requests will
# be checked if the requested user has permission.
# livy.server.access-control.enabled = false

# Allowed users to access Livy, by default any user is allowed to access Livy. If user want to
# limit who could access Livy, user should list all the permitted users with comma separated.
# livy.server.access-control.allowed-users = *

# A list of users with comma separated has the permission to change other user's submitted
# session, like submitting statements, deleting session.
# livy.server.access-control.modify-users =

# A list of users with comma separated has the permission to view other user's infomation, like
# submitted session state, statement results.
# livy.server.access-control.view-users =
#
# Authentication support for Livy server
# Livy has a built-in SPnego authentication support for HTTP requests  with below configurations.
# livy.server.auth.type = kerberos
# livy.server.auth.kerberos.principal = <spnego principal>
# livy.server.auth.kerberos.keytab = <spnego keytab>
# livy.server.auth.kerberos.name-rules = DEFAULT
#
# If user wants to use custom authentication filter, configurations are:
# livy.server.auth.type = <custom>
# livy.server.auth.<custom>.class = <class of custom auth filter>
# livy.server.auth.<custom>.param.<foo1> = <bar1>
# livy.server.auth.<custom>.param.<foo2> = <bar2><|MERGE_RESOLUTION|>--- conflicted
+++ resolved
@@ -50,9 +50,6 @@
 
 # Enabled to check whether timeout Livy sessions should be stopped.
 # livy.server.session.timeout-check = true
-<<<<<<< HEAD
-
-=======
 
 #
 # Whether or not to skip timeout check for a busy session
@@ -60,7 +57,6 @@
 
 # Time in milliseconds on how long Livy will wait before timing out an inactive session.
 # Note that the inactive session could be busy running jobs.
->>>>>>> 1a2bd914
 # Time in milliseconds on how long Livy will wait before timing out an idle session.
 # livy.server.session.timeout = 1h
 #
