/*
 * Licensed to the Apache Software Foundation (ASF) under one or more
 * contributor license agreements.  See the NOTICE file distributed with
 * this work for additional information regarding copyright ownership.
 * The ASF licenses this file to You under the Apache License, Version 2.0
 * (the "License"); you may not use this file except in compliance with
 * the License.  You may obtain a copy of the License at
 *
 *    http://www.apache.org/licenses/LICENSE-2.0
 *
 * Unless required by applicable law or agreed to in writing, software
 * distributed under the License is distributed on an "AS IS" BASIS,
 * WITHOUT WARRANTIES OR CONDITIONS OF ANY KIND, either express or implied.
 * See the License for the specific language governing permissions and
 * limitations under the License.
 */

package org.apache.livy.thriftserver.types

import org.apache.hive.service.rpc.thrift.{TPrimitiveTypeEntry, TTypeDesc, TTypeEntry, TTypeId}
import org.json4s.{DefaultFormats, JValue}
import org.json4s.JsonAST.{JObject, JString}
import org.json4s.jackson.JsonMethods.parse

import org.apache.livy.thriftserver.session.DataType

/**
 * Utility class for converting and representing Spark and Hive data types.
 */
object DataTypeUtils {
  // Used for JSON conversion
  private implicit val formats = DefaultFormats

<<<<<<< HEAD
  private def toDataType(jValue: JValue): DataType = {
    jValue match {
      case JString(t) => BasicDataType(t)
      case o: JObject => complexToDataType(o)
=======
  /**
   * Returns the Hive [[Type]] used in the thrift communications for the given Livy type.
   */
  def toHiveThriftType(ltype: DataType): Type = {
    ltype match {
      case DataType.BOOLEAN => Type.BOOLEAN_TYPE
      case DataType.BYTE => Type.TINYINT_TYPE
      case DataType.SHORT => Type.SMALLINT_TYPE
      case DataType.INTEGER => Type.INT_TYPE
      case DataType.LONG => Type.BIGINT_TYPE
      case DataType.FLOAT => Type.FLOAT_TYPE
      case DataType.DOUBLE => Type.DOUBLE_TYPE
      case DataType.BINARY => Type.BINARY_TYPE
      case _ => Type.STRING_TYPE
    }
  }

  /**
   * Converts a JSON representing the Spark schema (the one returned by `df.schema.json`) into
   * a Hive [[TableSchema]] instance.
   *
   * @param sparkJson a [[String]] containing the JSON representation of a Spark Dataframe schema
   * @return a [[TableSchema]] representing the schema provided as input
   */
  def toHiveTableSchema(sparkJson: String): TableSchema = {
    val schema = parse(sparkJson) \ "fields"
    val fields = schema.children.map { field =>
      val name = (field \ "name").extract[String]
      val hiveType = toHive(field \ "type")
      new FieldSchema(name, hiveType, "")
    }
    new TableSchema(fields.asJava)
  }

  private def toHive(jValue: JValue): String = {
    jValue match {
      case JString(t) => primitiveToHive(t)
      case o: JObject => complexToHive(o)
>>>>>>> 39fa887c
      case _ => throw new IllegalArgumentException(
        s"Spark type was neither a string nor a object. It was: $jValue.")
    }
  }

  private def complexToDataType(sparkType: JObject): DataType = {
    (sparkType \ "type").extract[String] match {
      case "array" => ArrayType(toDataType(sparkType \ "elementType"))
      case "struct" =>
        val fields = (sparkType \ "fields").children.map { f =>
<<<<<<< HEAD
          // TODO: get comment from metadata
          Field((f \ "name").extract[String], toDataType(f \ "type"), "")
        }
        StructType(fields.toArray)
      case "map" =>
        MapType(toDataType(sparkType \ "keyType"), toDataType(sparkType \ "valueType"))
      case "udt" => toDataType(sparkType \ "sqlType")
    }
  }

  /**
   * Converts a JSON representing the Spark schema (the one returned by `df.schema.json`) into
   * a [[Schema]] instance.
   *
   * @param sparkJson a [[String]] containing the JSON representation of a Spark Dataframe schema
   * @return a [[Schema]] representing the schema provided as input
   */
  def schemaFromSparkJson(sparkJson: String): Schema = {
    val schema = parse(sparkJson) \ "fields"
    val fields = schema.children.map { field =>
      val name = (field \ "name").extract[String]
      val hiveType = toDataType(field \ "type")
      // TODO: retrieve comment from metadata
      Field(name, hiveType, "")
    }
    Schema(fields.toArray)
  }

  /**
   * Extracts the main type of each column contained in the JSON. This means that complex types
   * are not returned in their full representation with the nested types: eg. for an array of any
   * kind of data it returns `"array"`.
   *
   * @param sparkJson a [[String]] containing the JSON representation of a Spark Dataframe schema
   * @return an [[Array]] of the principal type of the columns is the schema.
   */
  def getInternalTypes(sparkJson: String): Array[DataType] = {
    val schema = parse(sparkJson) \ "fields"
    schema.children.map { field =>
      toDataType(field \ "type")
    }.toArray
  }

  /**
   * Converts {@param value} of type {@param dt} into its corresponding string representation
   * as it is returned by Hive.x
   */
  def toHiveString(value: Any, dt: DataType): String = (value, dt) match {
    case (null, _) => "NULL"
    case (struct: Any, StructType(fields)) =>
      val values = struct.getClass.getMethod("toSeq").invoke(struct).asInstanceOf[Seq[Any]]
      values.zip(fields).map {
        case (v, t) => s""""${t.name}":${toHiveComplexTypeFieldString((v, t.dataType))}"""
      }.mkString("{", ",", "}")
    case (seq: Seq[_], ArrayType(t)) =>
      seq.map(v => (v, t)).map(toHiveComplexTypeFieldString).mkString("[", ",", "]")
    case (map: Map[_, _], MapType(kType, vType)) =>
      map.map { case (k, v) =>
        s"${toHiveComplexTypeFieldString((k, kType))}:${toHiveComplexTypeFieldString((v, vType))}"
      }.toSeq.sorted.mkString("{", ",", "}")
    case (decimal: java.math.BigDecimal, t) if t.name.startsWith("decimal") =>
      decimal.stripTrailingZeros.toString
    case (other, _) => other.toString
  }

  private def toHiveComplexTypeFieldString(a: (Any, DataType)): String = a match {
    case (null, _) => "null"
    case (struct: Any, StructType(fields)) =>
      val values = struct.getClass.getMethod("toSeq").invoke(struct).asInstanceOf[Seq[Any]]
      values.zip(fields).map {
        case (v, t) => s""""${t.name}":${toHiveComplexTypeFieldString((v, t.dataType))}"""
      }.mkString("{", ",", "}")
    case (seq: Seq[_], ArrayType(t)) =>
      seq.map(v => (v, t)).map(toHiveComplexTypeFieldString).mkString("[", ",", "]")
    case (map: Map[_, _], MapType(kType, vType)) =>
      map.map { case (k, v) =>
        s"${toHiveComplexTypeFieldString((k, kType))}:${toHiveComplexTypeFieldString((v, vType))}"
      }.toSeq.sorted.mkString("{", ",", "}")
    case (s: String, t) if t.name == "string" => s""""$s""""
    case (other, _) => other.toString
  }

  def toTTypeDesc(dt: DataType): TTypeDesc = {
    val typeId = dt.name match {
      case "boolean" => TTypeId.BOOLEAN_TYPE
      case "byte" => TTypeId.TINYINT_TYPE
      case "short" => TTypeId.SMALLINT_TYPE
      case "integer" => TTypeId.INT_TYPE
      case "long" => TTypeId.BIGINT_TYPE
      case "float" => TTypeId.FLOAT_TYPE
      case "double" => TTypeId.DOUBLE_TYPE
      case "binary" => TTypeId.BINARY_TYPE
      case _ => TTypeId.STRING_TYPE
    }
    val primitiveEntry = new TPrimitiveTypeEntry(typeId)
    val entry = TTypeEntry.primitiveEntry(primitiveEntry)
    val desc = new TTypeDesc
    desc.addToTypes(entry)
    desc
  }
=======
          s"${(f \ "name").extract[String]}:${toHive(f \ "type")}"
        }
        s"struct<${fields.mkString(",")}>"
      case "map" => s"map<${toHive(sparkType \ "keyType")}, ${toHive(sparkType \ "valueType")}>"
      case "udt" => toHive(sparkType \ "sqlType")
    }
  }
>>>>>>> 39fa887c
}<|MERGE_RESOLUTION|>--- conflicted
+++ resolved
@@ -17,12 +17,9 @@
 
 package org.apache.livy.thriftserver.types
 
-import org.apache.hive.service.rpc.thrift.{TPrimitiveTypeEntry, TTypeDesc, TTypeEntry, TTypeId}
 import org.json4s.{DefaultFormats, JValue}
 import org.json4s.JsonAST.{JObject, JString}
 import org.json4s.jackson.JsonMethods.parse
-
-import org.apache.livy.thriftserver.session.DataType
 
 /**
  * Utility class for converting and representing Spark and Hive data types.
@@ -31,69 +28,27 @@
   // Used for JSON conversion
   private implicit val formats = DefaultFormats
 
-<<<<<<< HEAD
-  private def toDataType(jValue: JValue): DataType = {
+  private def toFieldType(jValue: JValue): FieldType = {
     jValue match {
       case JString(t) => BasicDataType(t)
       case o: JObject => complexToDataType(o)
-=======
-  /**
-   * Returns the Hive [[Type]] used in the thrift communications for the given Livy type.
-   */
-  def toHiveThriftType(ltype: DataType): Type = {
-    ltype match {
-      case DataType.BOOLEAN => Type.BOOLEAN_TYPE
-      case DataType.BYTE => Type.TINYINT_TYPE
-      case DataType.SHORT => Type.SMALLINT_TYPE
-      case DataType.INTEGER => Type.INT_TYPE
-      case DataType.LONG => Type.BIGINT_TYPE
-      case DataType.FLOAT => Type.FLOAT_TYPE
-      case DataType.DOUBLE => Type.DOUBLE_TYPE
-      case DataType.BINARY => Type.BINARY_TYPE
-      case _ => Type.STRING_TYPE
-    }
-  }
-
-  /**
-   * Converts a JSON representing the Spark schema (the one returned by `df.schema.json`) into
-   * a Hive [[TableSchema]] instance.
-   *
-   * @param sparkJson a [[String]] containing the JSON representation of a Spark Dataframe schema
-   * @return a [[TableSchema]] representing the schema provided as input
-   */
-  def toHiveTableSchema(sparkJson: String): TableSchema = {
-    val schema = parse(sparkJson) \ "fields"
-    val fields = schema.children.map { field =>
-      val name = (field \ "name").extract[String]
-      val hiveType = toHive(field \ "type")
-      new FieldSchema(name, hiveType, "")
-    }
-    new TableSchema(fields.asJava)
-  }
-
-  private def toHive(jValue: JValue): String = {
-    jValue match {
-      case JString(t) => primitiveToHive(t)
-      case o: JObject => complexToHive(o)
->>>>>>> 39fa887c
       case _ => throw new IllegalArgumentException(
         s"Spark type was neither a string nor a object. It was: $jValue.")
     }
   }
 
-  private def complexToDataType(sparkType: JObject): DataType = {
+  private def complexToDataType(sparkType: JObject): FieldType = {
     (sparkType \ "type").extract[String] match {
-      case "array" => ArrayType(toDataType(sparkType \ "elementType"))
+      case "array" => ArrayType(toFieldType(sparkType \ "elementType"))
       case "struct" =>
         val fields = (sparkType \ "fields").children.map { f =>
-<<<<<<< HEAD
           // TODO: get comment from metadata
-          Field((f \ "name").extract[String], toDataType(f \ "type"), "")
+          Field((f \ "name").extract[String], toFieldType(f \ "type"), "")
         }
         StructType(fields.toArray)
       case "map" =>
-        MapType(toDataType(sparkType \ "keyType"), toDataType(sparkType \ "valueType"))
-      case "udt" => toDataType(sparkType \ "sqlType")
+        MapType(toFieldType(sparkType \ "keyType"), toFieldType(sparkType \ "valueType"))
+      case "udt" => toFieldType(sparkType \ "sqlType")
     }
   }
 
@@ -108,92 +63,10 @@
     val schema = parse(sparkJson) \ "fields"
     val fields = schema.children.map { field =>
       val name = (field \ "name").extract[String]
-      val hiveType = toDataType(field \ "type")
+      val hiveType = toFieldType(field \ "type")
       // TODO: retrieve comment from metadata
       Field(name, hiveType, "")
     }
     Schema(fields.toArray)
   }
-
-  /**
-   * Extracts the main type of each column contained in the JSON. This means that complex types
-   * are not returned in their full representation with the nested types: eg. for an array of any
-   * kind of data it returns `"array"`.
-   *
-   * @param sparkJson a [[String]] containing the JSON representation of a Spark Dataframe schema
-   * @return an [[Array]] of the principal type of the columns is the schema.
-   */
-  def getInternalTypes(sparkJson: String): Array[DataType] = {
-    val schema = parse(sparkJson) \ "fields"
-    schema.children.map { field =>
-      toDataType(field \ "type")
-    }.toArray
-  }
-
-  /**
-   * Converts {@param value} of type {@param dt} into its corresponding string representation
-   * as it is returned by Hive.x
-   */
-  def toHiveString(value: Any, dt: DataType): String = (value, dt) match {
-    case (null, _) => "NULL"
-    case (struct: Any, StructType(fields)) =>
-      val values = struct.getClass.getMethod("toSeq").invoke(struct).asInstanceOf[Seq[Any]]
-      values.zip(fields).map {
-        case (v, t) => s""""${t.name}":${toHiveComplexTypeFieldString((v, t.dataType))}"""
-      }.mkString("{", ",", "}")
-    case (seq: Seq[_], ArrayType(t)) =>
-      seq.map(v => (v, t)).map(toHiveComplexTypeFieldString).mkString("[", ",", "]")
-    case (map: Map[_, _], MapType(kType, vType)) =>
-      map.map { case (k, v) =>
-        s"${toHiveComplexTypeFieldString((k, kType))}:${toHiveComplexTypeFieldString((v, vType))}"
-      }.toSeq.sorted.mkString("{", ",", "}")
-    case (decimal: java.math.BigDecimal, t) if t.name.startsWith("decimal") =>
-      decimal.stripTrailingZeros.toString
-    case (other, _) => other.toString
-  }
-
-  private def toHiveComplexTypeFieldString(a: (Any, DataType)): String = a match {
-    case (null, _) => "null"
-    case (struct: Any, StructType(fields)) =>
-      val values = struct.getClass.getMethod("toSeq").invoke(struct).asInstanceOf[Seq[Any]]
-      values.zip(fields).map {
-        case (v, t) => s""""${t.name}":${toHiveComplexTypeFieldString((v, t.dataType))}"""
-      }.mkString("{", ",", "}")
-    case (seq: Seq[_], ArrayType(t)) =>
-      seq.map(v => (v, t)).map(toHiveComplexTypeFieldString).mkString("[", ",", "]")
-    case (map: Map[_, _], MapType(kType, vType)) =>
-      map.map { case (k, v) =>
-        s"${toHiveComplexTypeFieldString((k, kType))}:${toHiveComplexTypeFieldString((v, vType))}"
-      }.toSeq.sorted.mkString("{", ",", "}")
-    case (s: String, t) if t.name == "string" => s""""$s""""
-    case (other, _) => other.toString
-  }
-
-  def toTTypeDesc(dt: DataType): TTypeDesc = {
-    val typeId = dt.name match {
-      case "boolean" => TTypeId.BOOLEAN_TYPE
-      case "byte" => TTypeId.TINYINT_TYPE
-      case "short" => TTypeId.SMALLINT_TYPE
-      case "integer" => TTypeId.INT_TYPE
-      case "long" => TTypeId.BIGINT_TYPE
-      case "float" => TTypeId.FLOAT_TYPE
-      case "double" => TTypeId.DOUBLE_TYPE
-      case "binary" => TTypeId.BINARY_TYPE
-      case _ => TTypeId.STRING_TYPE
-    }
-    val primitiveEntry = new TPrimitiveTypeEntry(typeId)
-    val entry = TTypeEntry.primitiveEntry(primitiveEntry)
-    val desc = new TTypeDesc
-    desc.addToTypes(entry)
-    desc
-  }
-=======
-          s"${(f \ "name").extract[String]}:${toHive(f \ "type")}"
-        }
-        s"struct<${fields.mkString(",")}>"
-      case "map" => s"map<${toHive(sparkType \ "keyType")}, ${toHive(sparkType \ "valueType")}>"
-      case "udt" => toHive(sparkType \ "sqlType")
-    }
-  }
->>>>>>> 39fa887c
 }